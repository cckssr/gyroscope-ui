--- conflicted
+++ resolved
@@ -20,21 +20,9 @@
 )
 from PySide6.QtCore import QTimer  # pylint: disable=no-name-in-module
 
-<<<<<<< HEAD
 from src.plot import PlotWidget
 from src.debug_utils import Debug
 from src.helper_classes import SaveManager, import_config, create_dropbox_foldername, MessageHelper
-=======
-# Relative imports für installiertes Package, absolute für lokale Ausführung
-try:
-    from .plot import PlotWidget
-    from .debug_utils import Debug
-    from .helper_classes import SaveManager, import_config
-except ImportError:
-    from plot import PlotWidget
-    from debug_utils import Debug
-    from helper_classes import SaveManager, import_config
->>>>>>> b3882c4d
 
 # Konfigurationswerte direkt definieren, um Import-Probleme zu umgehen
 MAX_HISTORY_SIZE = 100
