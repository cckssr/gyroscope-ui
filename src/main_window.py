# -*- coding: utf-8 -*-
from PySide6.QtWidgets import (  # pylint: disable=no-name-in-module
    QMainWindow,
    QVBoxLayout,
    QCompleter,
)
from PySide6.QtCore import QTimer, Qt  # pylint: disable=no-name-in-module
from src.device_manager import DeviceManager
from src.control import ControlWidget
from src.plot import PlotWidget, HistogramWidget
from src.debug_utils import Debug
from src.helper_classes import (
    import_config,
    Statusbar,
    SaveManager,
    MessageHelper,
)
from src.data_controller import DataController
from pyqt.ui_mainwindow import Ui_MainWindow
from datetime import datetime


# Import settings and messages
CONFIG = import_config()


class MainWindow(QMainWindow):
    """Main window of the HRNGGUI application.

    It handles the user interface, the device connection and the
    processing of the recorded data.  The implementation is split
    into several functional sections:

    1. Initialization and setup
    2. Data processing and statistics
    3. Measurement management
    4. UI event handlers
    5. Device control
    6. Helper functions
    """

    def __init__(self, device_manager: DeviceManager, parent=None):
        """
        Initialisiert das Hauptfenster und alle Komponenten der Anwendung.

        Args:
            device_manager (DeviceManager): Der verbundene Geräte-Manager
            parent: Das übergeordnete Widget (optional)
        """
        super().__init__(parent)
        self.ui = Ui_MainWindow()
        self.ui.setupUi(self)

        # Status der Messung
        self.is_measuring = False
        self.data_saved = True
        self.save_manager = SaveManager()
        self.measurement_start = None
        self.measurement_end = None
        self._elapsed_seconds = 0
        self._measurement_timer: QTimer | None = None

        # Statusleiste für Feedback initialisieren
        self.statusbar = Statusbar(self.ui.statusBar)
        self.statusbar.temp_message(CONFIG["messages"]["app_init"])

        # Geräte-Manager einrichten
        self._setup_device_manager(device_manager)

        # UI-Komponenten initialisieren
        self._setup_plot()
        self._setup_data_controller()
        self._setup_controls()
        self._setup_buttons()
        self._setup_radioactive_sample_input()
        self._setup_timers()

        # # Erste Aktualisierung der UI
        self._update_control_display()

        # Erfolgsmeldung anzeigen
        self.statusbar.temp_message(
            CONFIG["messages"]["connected"].format(self.device_manager.port),
            CONFIG["colors"]["green"],
        )

    #
    # 1. INITIALISIERUNG UND SETUP
    #

    def _setup_device_manager(self, device_manager: DeviceManager):
        """
        Initialisiert den Geräte-Manager und setzt Callbacks für Daten- und Statusaktualisierungen.

        Args:
            device_manager (DeviceManager): Der zu verwendende Geräte-Manager
        """
        self.device_manager = device_manager
        self.device_manager.data_callback = self.handle_data
        self.device_manager.status_callback = self.statusbar.temp_message

        # Ensure the acquisition thread forwards data to this window. When the
        # connection dialog created the DeviceManager the acquisition thread may
        # already be running without our callback connected.
        self.device_manager.start_acquisition()

    def _setup_controls(self):
        self.control = ControlWidget(
            device_manager=self.device_manager,
        )

    def _setup_plot(self):
        """
        Richtet das Plot-Widget ein.
        """
        self.plot = PlotWidget(
            max_plot_points=CONFIG["plot"]["max_points"],
            fontsize=self.ui.timePlot.fontInfo().pixelSize(),
            xlabel=CONFIG["plot"]["x_label"],
            ylabel=CONFIG["plot"]["y_label"],
        )
        QVBoxLayout(self.ui.timePlot).addWidget(self.plot)

        # Histogram plot
        self.histogram = HistogramWidget(xlabel=CONFIG["plot"]["x_label"])
        QVBoxLayout(self.ui.histogramm).addWidget(self.histogram)

    def _setup_data_controller(self):
        """
        Richtet den Daten-Controller ein.
        """
        self.data_controller = DataController(
            plot_widget=self.plot,
            display_widget=self.ui.currentCount,
            table_widget=self.ui.tableView,
            max_history=CONFIG["data_controller"]["max_history_size"],
            gui_update_interval=CONFIG["timers"]["gui_update_interval"],
        )

    def _setup_buttons(self):
        """
        Verbindet die Schaltflächen mit ihren jeweiligen Funktionen.
        """
        # Mess-Steuerungsschaltflächen verbinden
        self.ui.buttonStart.clicked.connect(self._start_measurement)
        self.ui.buttonStop.clicked.connect(self._stop_measurement)
        self.ui.buttonSave.clicked.connect(self._save_measurement)
        self.ui.buttonSetting.clicked.connect(self._apply_settings)

        # Anfangszustand der Schaltflächen
        self.ui.buttonStart.setEnabled(True)
        self.ui.buttonStop.setEnabled(False)
        self.ui.buttonSave.setEnabled(False)

        # Check auto-save setting
        self.ui.autoSave.setChecked(self.save_manager.auto_save)
        self.ui.autoSave.toggled.connect(self._change_auto_save)

    def _setup_radioactive_sample_input(self):
        """
        Initialisiert das Eingabefeld für radioaktive Proben.
        """
        samples = CONFIG["radioactive_samples"]
        radCombo = self.ui.radSample
        radCombo.clear()
        radCombo.addItems(samples)
        Debug.debug(
            f"Radioaktive Proben geladen: {len(samples)} Proben",
        )
        radCombo.setCurrentIndex(-1)  # Kein Standardwert

        # QCompleter für radioaktive Proben
        completer = QCompleter(samples)
        completer.setCaseSensitivity(Qt.CaseSensitivity.CaseInsensitive)
        completer.setFilterMode(Qt.MatchFlag.MatchContains)
        radCombo.setCompleter(completer)

    def _setup_timers(self):
        """
        Richtet alle Timer für die Anwendung ein.

        Messdaten werden im Hintergrund vom ``DeviceManager`` erfasst. Die
        Geräteeinstellungen werden hingegen ausschließlich über diesen Timer
        abgefragt, sobald keine Messung aktiv ist. Dadurch entfällt das
        ``time.sleep`` in der Erfassungsschleife und die UI bleibt reaktionsfähig.
        """
        # Timer für Steuerelemente-Updates
        self.control_update_timer = QTimer(self)
        self.control_update_timer.timeout.connect(self._update_control_display)
        self.control_update_timer.start(CONFIG["timers"]["control_update_interval"])

        # Timer für Statistik-Updates (nur noch für UI-Aktualisierung)
        self.stats_timer = QTimer(self)
        self.stats_timer.timeout.connect(self._update_statistics)
        self.stats_timer.start(CONFIG["timers"]["statistics_update_interval"])

    #
    # 2a. MEASUREMENT CONTROL
    #

    def _set_ui_measuring_state(self) -> None:
        """
        Setzt die UI in den Messmodus (Buttons und Timer entsprechend konfigurieren).
        """
        self.control_update_timer.stop()
        self.ui.buttonStart.setEnabled(False)
        self.ui.buttonSetting.setEnabled(False)
        self.ui.buttonStop.setEnabled(True)
        self.ui.buttonSave.setEnabled(False)
        Debug.debug("UI in Messmodus gesetzt")

    def _set_ui_idle_state(self) -> None:
        """
        Setzt die UI in den Ruhemodus (nach beendeter Messung).
        """
        self.control_update_timer.start(CONFIG["timers"]["control_update_interval"])
        self.ui.buttonStart.setEnabled(True)
        self.ui.buttonSetting.setEnabled(True)
        self.ui.buttonStop.setEnabled(False)
        # buttonSave wird separat basierend auf vorhandenen Daten aktiviert
        save_enabled = self.save_manager.has_unsaved()
        self.ui.buttonSave.setEnabled(save_enabled)
        Debug.debug(
            f"UI in Ruhemodus gesetzt (Save-Button: {'aktiviert' if save_enabled else 'deaktiviert'})"
        )

    def _setup_progress_bar(self, duration_seconds: int) -> None:
        """
        Konfiguriert die ProgressBar basierend auf der Messdauer.

        Args:
            duration_seconds (int): Dauer in Sekunden. 999 bedeutet unendliche Dauer.
        """
        if duration_seconds != 999:
            # Endliche Messdauer - Progress Bar mit Timer
            self.ui.progressBar.setMaximum(duration_seconds)
            self.ui.progressBar.setValue(0)
            self._measurement_timer = QTimer(self)
            self._measurement_timer.timeout.connect(self._update_progress)
            self._measurement_timer.start(1000)  # Update every second
            Debug.debug(f"ProgressBar konfiguriert für {duration_seconds} Sekunden")
        else:
            # Unendliche Messdauer - Indeterminate Progress Bar
            self.ui.progressBar.setMaximum(0)
            self.ui.progressBar.setValue(0)
            self._measurement_timer = None
            Debug.debug("ProgressBar konfiguriert für unendliche Messdauer")

    def _stop_progress_bar(self) -> None:
        """
        Stoppt die ProgressBar und den zugehörigen Timer.
        """
        if self._measurement_timer:
            self._measurement_timer.stop()
            self._measurement_timer = None

        # Reset ProgressBar to idle state
        self.ui.progressBar.setMaximum(100)
        self.ui.progressBar.setValue(0)
        self._elapsed_seconds = 0
        Debug.debug("ProgressBar gestoppt und zurückgesetzt")

    def _start_measurement(self):
        """Start measurement and adjust UI."""
        if self.save_manager.has_unsaved():
            if not MessageHelper.question(
                self,
                CONFIG["messages"]["unsaved_data"],
                "Warnung",
            ):
                return

        self.data_controller.clear_data()

        if self.device_manager.start_measurement():
            self.is_measuring = True
            self._set_ui_measuring_state()
            self.measurement_start = datetime.now()
            self._elapsed_seconds = 0
            seconds = int(self.ui.cDuration.value())
            if seconds == 0:
                seconds = 999
            self._setup_progress_bar(seconds)
            self.statusbar.temp_message(
                CONFIG["messages"]["measurement_running"],
                CONFIG["colors"]["orange"],
            )

    def _stop_measurement(self):
        """Stop measurement and resume config polling."""
        self.device_manager.stop_measurement()
        self.is_measuring = False
        self.measurement_end = datetime.now()
        self._stop_progress_bar()
        self._set_ui_idle_state()
        self.statusbar.temp_message(
            CONFIG["messages"]["measurement_stopped"],
            CONFIG["colors"]["red"],
        )
        if self.save_manager.auto_save and not self.save_manager.last_saved:
            data = self.data_controller.get_csv_data()
            rad_sample = self.ui.radSample.currentText()
            group_letter = self.ui.groupLetter.currentText()
            suffix = self.ui.suffix.text().strip()
            saved_path = self.save_manager.auto_save_measurement(
                rad_sample,
                group_letter,
                data,
                self.measurement_start or datetime.now(),
                self.measurement_end or datetime.now(),
                suffix,
            )
            if saved_path and saved_path.exists():
                self.data_saved = True
                self.ui.buttonSave.setEnabled(False)
                self.statusbar.temp_message(
                    f"Messung erfolgreich gespeichert: {saved_path}",
                    CONFIG["colors"]["green"],
                )
                Debug.info(f"Messung automatisch gespeichert: {saved_path}")
            else:
                MessageHelper.error(
                    self,
                    "Fehler beim Speichern der Messung. Siehe Log für Details.",
                    "Fehler",
                )

    def _save_measurement(self):
        """Manually save the current measurement data using a file dialog."""
        try:
            # Check if there is data to save
            if not self.save_manager.has_unsaved():
                MessageHelper.info(
                    self,
                    "Keine ungespeicherten Daten vorhanden.",
                    "Information",
                )
                return

            data = self.data_controller.get_csv_data()
            rad_sample = self.ui.radSample.currentText()
            group_letter = self.ui.groupLetter.currentText()

            saved_path = self.save_manager.manual_save_measurement(
                self,
                rad_sample,
                group_letter,
                data,
                self.measurement_start or datetime.now(),
                self.measurement_end or datetime.now(),
            )

            if saved_path and saved_path.exists():
                self.data_saved = True
                self.ui.buttonSave.setEnabled(False)
                self.statusbar.temp_message(
                    f"Messung erfolgreich gespeichert: {saved_path}",
                    CONFIG["colors"]["green"],
                )
                Debug.info(f"Messung manuell gespeichert: {saved_path}")
            else:
                MessageHelper.error(
                    self,
                    "Fehler beim Speichern der Messung. Siehe Log für Details.",
                    "Fehler",
                )

        except Exception as e:
            Debug.error(f"Fehler beim manuellen Speichern: {e}")
            MessageHelper.error(
                self,
                f"Unerwarteter Fehler beim Speichern: {str(e)}",
                "Fehler",
            )

    #
    # 2. DATENVERARBEITUNG UND STATISTIK
    #

    def handle_data(self, index, value):
        """
        Verarbeitet eingehende Daten vom Gerät.
        Aktualisiert Anzeige, Historie und Plot mit dem Daten-Controller.
        Nutzt jetzt die schnelle Queue-basierte Verarbeitung.

        Args:
            index (int): Der Datenpunktindex
            value (float): Der gemessene Wert
        """
<<<<<<< HEAD
        self.data_controller.add_data_point(index, value)
        # Histogram aktualisieren
        values = [p[1] for p in self.data_controller.data_points]
        self.histogram.update_histogram(values)
=======
        # Verwende die schnelle Queue-basierte Methode für bessere Performance
        self.data_controller.add_data_point_fast(index, value)

>>>>>>> 8d5c3555
        # Daten als ungespeichert markieren
        self.data_saved = False
        self.save_manager.mark_unsaved()

        # Save-Button aktivieren wenn wir gerade nicht messen (im Idle-Zustand)
        if not self.is_measuring:
            self.ui.buttonSave.setEnabled(True)

        # Statistiken werden jetzt über den eigenen Timer alle 2s aktualisiert
        # Keine manuelle Aktualisierung mehr nötig - bessere Performance

    def _update_statistics(self):
        """
        Aktualisiert die Statistiken in der Benutzeroberfläche basierend
        auf den aktuellen Daten im DataController.
        """
        try:
            # Statistiken vom DataController holen
            stats = self.data_controller.get_statistics()

            # Nur aktualisieren, wenn Datenpunkte vorhanden sind
            if stats["count"] > 0:
                stats_text = (
                    f"Datenpunkte: {int(stats['count'])} | "
                    f"Min: {stats['min']:.0f} µs | "
                    f"Max: {stats['max']:.0f} µs | "
                    f"Mittelwert: {stats['avg']:.0f} µs"
                )

                # Standardabweichung hinzufügen, wenn genügend Datenpunkte vorhanden
                if stats["count"] > 1:
                    stats_text += f" | σ: {stats['stdev']:.0f} µs"

                # Statusleiste kurzzeitig aktualisieren, wenn eine Messung läuft
                if self.is_measuring:
                    self.statusbar.temp_message(
                        CONFIG["messages"]["measurement_running"] + "\t" + stats_text,
                        CONFIG["colors"]["orange"],
                    )

        except Exception as e:
            Debug.error(
                f"Fehler beim Aktualisieren der Statistiken: {e}", exc_info=True
            )

    def _update_progress(self) -> None:
        """Update progress bar during finite measurements."""

        self._elapsed_seconds += 1
        self.ui.progressBar.setValue(self._elapsed_seconds)
        if (
            self.ui.progressBar.maximum() > 0
            and self._elapsed_seconds >= self.ui.progressBar.maximum()
        ):
            self._stop_measurement()

    #
    # 3. Gerätesteuerung
    #

    def _update_control_display(self):
        """
        Aktualisiert die UI-Anzeige mit den aktuellen Einstellungen vom GM-Zähler.
        """
        try:
            # Frische Daten vom GM-Counter anfordern
            data = self.control.get_settings()
            if not data:
                Debug.error("Keine Daten vom GM-Counter erhalten.")
                return

            # UI-Elemente aktualisieren
            label = CONFIG["gm_counter"]["label_map"]

            self.ui.currentCount.display(data["count"])
            self.ui.lastCount.display(
                data["last_count"]
            )  # TODO: last_count implementieren mit check

            self.ui.cVoltage.display(data["voltage"])
            self.ui.cDuration.display(data["counting_time"])
            self.ui.cMode.setText(
                label["repeat_on"] if data["repeat"] else label["repeat_off"]
            )
            # self.ui.cQueryMode.setText(label["auto_on"] if data["auto_query"] else label["auto_off"]) # FEAT: auto_query implementieren

        except Exception as e:
            Debug.error(f"Fehler bei der Aktualisierung der Anzeige: {e}")

    def _apply_settings(self):
        """
        Applies the current settings from the UI to the GM-Counter.
        """
        try:
            settings = {
                "voltage": int(self.ui.sVoltage.value()),
                "counting_time": int(self.ui.sDuration.currentIndex()),
                "repeat": self.ui.cMode.text() == "Repeat On",
                # "auto_query": self.ui.cQueryMode.text() == "Auto On",
            }
            self.control.apply_settings(settings)
            self.statusbar.temp_message(
                CONFIG["messages"]["settings_applied"],
                CONFIG["colors"]["green"],
            )
            Debug.info(
                "Einstellungen erfolgreich angewendet: " + str(settings.values())
            )
        except Exception as e:
            Debug.error(f"Fehler beim Anwenden der Einstellungen: {e}")

    def _change_auto_save(self, checked: bool) -> None:
        """
        Callback für die Änderung der Auto-Save-Einstellung.

        Args:
            checked (bool): Ob Auto-Save aktiviert ist
        """
        self.save_manager.auto_save = checked
        if checked:
            self.statusbar.temp_message(
                CONFIG["messages"]["auto_save_enabled"],
                CONFIG["colors"]["green"],
                1000,
            )
        else:
            self.statusbar.temp_message(
                CONFIG["messages"]["auto_save_disabled"],
                CONFIG["colors"]["green"],
                1000,
            )

    def closeEvent(self, event):
        """Handle the window close event and shut down all components cleanly.

        Args:
            event: The close event from Qt.
        """
        Debug.info("Anwendung wird geschlossen, fahre Komponenten herunter...")

        # Stoppe die Datenerfassung im DeviceManager
        if hasattr(self, "device_manager"):
            try:
                Debug.info("Stoppe Datenerfassung...")
                self.device_manager.stop_acquisition()

                # Wenn ein echtes Gerät verbunden ist, schließe die Verbindung
                if (
                    hasattr(self.device_manager, "device")
                    and self.device_manager.device
                ):
                    Debug.info("Schließe Geräteverbindung...")
                    self.device_manager.device.close()
            except Exception as e:
                Debug.error(f"Fehler beim Herunterfahren des DeviceManagers: {e}")

        # Stoppe alle Timer
        for timer_attr in ["control_update_timer", "stats_timer"]:
            if hasattr(self, timer_attr):
                timer = getattr(self, timer_attr)
                if timer.isActive():
                    Debug.debug(f"Stoppe Timer: {timer_attr}")
                    timer.stop()

        # Stoppe den DataController GUI-Update-Timer
        if hasattr(self, "data_controller"):
            try:
                Debug.info("Stoppe DataController GUI-Updates...")
                self.data_controller.stop_gui_updates()
            except Exception as e:
                Debug.error(f"Fehler beim Stoppen der DataController GUI-Updates: {e}")

        # Event weitergeben
        Debug.info("Anwendung wird geschlossen")
        event.accept()<|MERGE_RESOLUTION|>--- conflicted
+++ resolved
@@ -387,16 +387,14 @@
             index (int): Der Datenpunktindex
             value (float): Der gemessene Wert
         """
-<<<<<<< HEAD
+
         self.data_controller.add_data_point(index, value)
         # Histogram aktualisieren
         values = [p[1] for p in self.data_controller.data_points]
         self.histogram.update_histogram(values)
-=======
         # Verwende die schnelle Queue-basierte Methode für bessere Performance
-        self.data_controller.add_data_point_fast(index, value)
-
->>>>>>> 8d5c3555
+        # old main: self.data_controller.add_data_point_fast(index, value)
+
         # Daten als ungespeichert markieren
         self.data_saved = False
         self.save_manager.mark_unsaved()
