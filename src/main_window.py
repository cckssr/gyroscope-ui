# -*- coding: utf-8 -*-
from PySide6.QtWidgets import (  # pylint: disable=no-name-in-module
    QMainWindow,
    QVBoxLayout,
    QCompleter,
)
from PySide6.QtCore import QTimer, Qt  # pylint: disable=no-name-in-module
from src.device_manager import DeviceManager
from src.control import ControlWidget
from src.plot import PlotWidget, HistogramWidget
from src.debug_utils import Debug
from src.helper_classes import (
    import_config,
    Statusbar,
    SaveManager,
    MessageHelper,
)
from src.data_controller import DataController
from pyqt.ui_mainwindow import Ui_MainWindow
from datetime import datetime


# Import settings and messages
CONFIG = import_config()


class MainWindow(QMainWindow):
    """Main window of the HRNGGUI application.

    It handles the user interface, the device connection and the
    processing of the recorded data.  The implementation is split
    into several functional sections:

    1. Initialization and setup
    2. Data processing and statistics
    3. Measurement management
    4. UI event handlers
    5. Device control
    6. Helper functions
    """

    def __init__(self, device_manager: DeviceManager, parent=None):
        """Initialise the main window and all components.

        Args:
            device_manager: The connected device manager.
            parent: Optional parent widget.
        """
        super().__init__(parent)
        self.ui = Ui_MainWindow()
        self.ui.setupUi(self)

        # Measurement status
        self.is_measuring = False
        self.data_saved = True
        self.save_manager = SaveManager()
        self.measurement_start = None
        self.measurement_end = None
        self._elapsed_seconds = 0
        self._measurement_timer: QTimer | None = None

        # Initialize status bar for user feedback
        self.statusbar = Statusbar(self.ui.statusBar)
        self.statusbar.temp_message(CONFIG["messages"]["app_init"])

        # Set up device manager
        self._setup_device_manager(device_manager)

        # Initialise UI components
        self._setup_plot()
        self._setup_data_controller()
        self._setup_controls()
        self._setup_buttons()
        self._setup_radioactive_sample_input()
        self._setup_timers()

        # Initial update of the UI
        self._update_control_display()

        # Show success message
        self.statusbar.temp_message(
            CONFIG["messages"]["connected"].format(self.device_manager.port),
            CONFIG["colors"]["green"],
        )

    #
    # 1. INITIALIZATION AND SETUP
    #

    def _setup_device_manager(self, device_manager: DeviceManager):
        """Configure the device manager and attach callbacks.

        Args:
            device_manager: The device manager instance to use.
        """
        self.device_manager = device_manager
        self.device_manager.data_callback = self.handle_data
        self.device_manager.status_callback = self.statusbar.temp_message

        # Ensure the acquisition thread forwards data to this window. When the
        # connection dialog created the DeviceManager the acquisition thread may
        # already be running without our callback connected.
        self.device_manager.start_acquisition()

    def _setup_controls(self):
        self.control = ControlWidget(
            device_manager=self.device_manager,
        )

    def _setup_plot(self):
        """Initialise the plot widget."""
        self.plot = PlotWidget(
            max_plot_points=CONFIG["plot"]["max_points"],
            fontsize=self.ui.timePlot.fontInfo().pixelSize(),
            xlabel=CONFIG["plot"]["x_label"],
            ylabel=CONFIG["plot"]["y_label"],
        )
        QVBoxLayout(self.ui.timePlot).addWidget(self.plot)

        # Histogram plot
        self.histogram = HistogramWidget(xlabel=CONFIG["plot"]["x_label"])
        QVBoxLayout(self.ui.histogramm).addWidget(self.histogram)

    def _setup_data_controller(self):
        """Initialise the data controller."""
        self.data_controller = DataController(
            plot_widget=self.plot,
            display_widget=self.ui.currentCount,
            table_widget=self.ui.tableView,
            max_history=CONFIG["data_controller"]["max_history_size"],
        )

    def _setup_buttons(self):
        """Connect buttons to their respective callbacks."""
        # Connect measurement buttons
        self.ui.buttonStart.clicked.connect(self._start_measurement)
        self.ui.buttonStop.clicked.connect(self._stop_measurement)
        self.ui.buttonSave.clicked.connect(self._save_measurement)
        self.ui.buttonSetting.clicked.connect(self._apply_settings)

        # Initial state of buttons
        self.ui.buttonStart.setEnabled(True)
        self.ui.buttonStop.setEnabled(False)
        self.ui.buttonSave.setEnabled(False)

        # Check auto-save setting
        self.ui.autoSave.setChecked(self.save_manager.auto_save)
        self.ui.autoSave.toggled.connect(self._change_auto_save)

    def _setup_radioactive_sample_input(self):
        """Initialise the input field for radioactive samples."""
        samples = CONFIG["radioactive_samples"]
        radCombo = self.ui.radSample
        radCombo.clear()
        radCombo.addItems(samples)
        Debug.debug(
            f"Radioaktive Proben geladen: {len(samples)} Proben",
        )
        radCombo.setCurrentIndex(-1)  # No default selection

        # QCompleter for radioactive samples
        completer = QCompleter(samples)
        completer.setCaseSensitivity(Qt.CaseSensitivity.CaseInsensitive)
        completer.setFilterMode(Qt.MatchFlag.MatchContains)
        radCombo.setCompleter(completer)

    def _setup_timers(self):
        """Initialise timers used by the application.

        Measurement data are acquired in the background by ``DeviceManager``
        while configuration polling happens only when no measurement is running.
        This keeps the acquisition loop free of ``sleep`` calls and the GUI
        responsive.
        """
        # Timer for control updates
        self.control_update_timer = QTimer(self)
        self.control_update_timer.timeout.connect(self._update_control_display)
        self.control_update_timer.start(CONFIG["timers"]["control_update_interval"])

        # Timer for statistics updates (UI only)
        self.stats_timer = QTimer(self)
        self.stats_timer.timeout.connect(self._update_statistics)
        self.stats_timer.start(CONFIG["timers"]["statistics_update_interval"])

    #
    # 2a. MEASUREMENT CONTROL
    #

    def _set_ui_measuring_state(self) -> None:
        """Put the UI into measurement mode."""
        self.control_update_timer.stop()
        self.ui.buttonStart.setEnabled(False)
        self.ui.buttonSetting.setEnabled(False)
        self.ui.buttonStop.setEnabled(True)
        self.ui.buttonSave.setEnabled(False)
        Debug.debug("UI in Messmodus gesetzt")

    def _set_ui_idle_state(self) -> None:
        """Return the UI to idle mode after a measurement."""
        self.control_update_timer.start(CONFIG["timers"]["control_update_interval"])
        self.ui.buttonStart.setEnabled(True)
        self.ui.buttonSetting.setEnabled(True)
        self.ui.buttonStop.setEnabled(False)
        # buttonSave is enabled separately based on existing data
        save_enabled = self.save_manager.has_unsaved()
        self.ui.buttonSave.setEnabled(save_enabled)
        Debug.debug(
            f"UI in Ruhemodus gesetzt (Save-Button: {'aktiviert' if save_enabled else 'deaktiviert'})"
        )

    def _setup_progress_bar(self, duration_seconds: int) -> None:
        """Configure the progress bar for the given duration.

        Args:
            duration_seconds: Duration in seconds (``999`` means infinite).
        """
        if duration_seconds != 999:
            # Finite duration - progress bar with timer
            self.ui.progressBar.setMaximum(duration_seconds)
            self.ui.progressBar.setValue(0)
            self._measurement_timer = QTimer(self)
            self._measurement_timer.timeout.connect(self._update_progress)
            self._measurement_timer.start(1000)  # Update every second
            Debug.debug(f"ProgressBar konfiguriert für {duration_seconds} Sekunden")
        else:
            # Infinite duration - indeterminate progress bar
            self.ui.progressBar.setMaximum(0)
            self.ui.progressBar.setValue(0)
            self._measurement_timer = None
            Debug.debug("ProgressBar konfiguriert für unendliche Messdauer")

    def _stop_progress_bar(self) -> None:
        """Stop the progress bar and its timer."""
        if self._measurement_timer:
            self._measurement_timer.stop()
            self._measurement_timer = None

        # Reset progress bar to idle state
        self.ui.progressBar.setMaximum(100)
        self.ui.progressBar.setValue(0)
        self._elapsed_seconds = 0
        Debug.debug("ProgressBar gestoppt und zurückgesetzt")

    def _start_measurement(self):
        """Start measurement and adjust UI."""
        if self.save_manager.has_unsaved():
            if not MessageHelper.question(
                self,
                CONFIG["messages"]["unsaved_data"],
                "Warnung",
            ):
                return

        self.data_controller.clear_data()

        if self.device_manager.start_measurement():
            self.is_measuring = True
            self._set_ui_measuring_state()
            self.measurement_start = datetime.now()
            self._elapsed_seconds = 0
            seconds = int(self.ui.cDuration.value())
            if seconds == 0:
                seconds = 999
            self._setup_progress_bar(seconds)
            self.statusbar.temp_message(
                CONFIG["messages"]["measurement_running"],
                CONFIG["colors"]["orange"],
            )

    def _stop_measurement(self):
        """Stop measurement and resume config polling."""
        self.device_manager.stop_measurement()
        self.is_measuring = False
        self.measurement_end = datetime.now()
        self._stop_progress_bar()
        self._set_ui_idle_state()
        self.statusbar.temp_message(
            CONFIG["messages"]["measurement_stopped"],
            CONFIG["colors"]["red"],
        )
        if self.save_manager.auto_save and not self.save_manager.last_saved:
            data = self.data_controller.get_csv_data()
            rad_sample = self.ui.radSample.currentText()
            group_letter = self.ui.groupLetter.currentText()
            suffix = self.ui.suffix.text().strip()
            saved_path = self.save_manager.auto_save_measurement(
                rad_sample,
                group_letter,
                data,
                self.measurement_start or datetime.now(),
                self.measurement_end or datetime.now(),
                suffix,
            )
            if saved_path and saved_path.exists():
                self.data_saved = True
                self.ui.buttonSave.setEnabled(False)
                self.statusbar.temp_message(
                    f"Messung erfolgreich gespeichert: {saved_path}",
                    CONFIG["colors"]["green"],
                )
                Debug.info(f"Messung automatisch gespeichert: {saved_path}")
            else:
                MessageHelper.error(
                    self,
                    "Fehler beim Speichern der Messung. Siehe Log für Details.",
                    "Fehler",
                )

    def _save_measurement(self):
        """Manually save the current measurement data using a file dialog."""
        try:
            # Check if there is data to save
            if not self.save_manager.has_unsaved():
                MessageHelper.info(
                    self,
                    "Keine ungespeicherten Daten vorhanden.",
                    "Information",
                )
                return

            data = self.data_controller.get_csv_data()
            rad_sample = self.ui.radSample.currentText()
            group_letter = self.ui.groupLetter.currentText()

            saved_path = self.save_manager.manual_save_measurement(
                self,
                rad_sample,
                group_letter,
                data,
                self.measurement_start or datetime.now(),
                self.measurement_end or datetime.now(),
            )

            if saved_path and saved_path.exists():
                self.data_saved = True
                self.ui.buttonSave.setEnabled(False)
                self.statusbar.temp_message(
                    f"Messung erfolgreich gespeichert: {saved_path}",
                    CONFIG["colors"]["green"],
                )
                Debug.info(f"Messung manuell gespeichert: {saved_path}")
            else:
                MessageHelper.error(
                    self,
                    "Fehler beim Speichern der Messung. Siehe Log für Details.",
                    "Fehler",
                )

        except Exception as e:
            Debug.error(f"Fehler beim manuellen Speichern: {e}")
            MessageHelper.error(
                self,
                f"Unerwarteter Fehler beim Speichern: {str(e)}",
                "Fehler",
            )

    #
    # 2. DATA PROCESSING AND STATISTICS
    #

    def handle_data(self, index, value):
        """Handle incoming data from the device.

        The values are forwarded to ``DataController`` using the fast
        queue-based API.

        Args:
            index: Index of the data point.
            value: Measured value.
        """
<<<<<<< HEAD
        # Use the fast queue-based method for better performance
        self.data_controller.add_data_point_fast(index, value)

        # Mark data as unsaved
=======
        # Verwende die schnelle Queue-basierte Methode für bessere Performance
        # bei hochfrequenten Messungen
        self.data_controller.add_data_point_fast(index, value)

        # Histogram mit aktuellen Daten aktualisieren
        values = [p[1] for p in self.data_controller.data_points]
        self.histogram.update_histogram(values)

        # Daten als ungespeichert markieren
>>>>>>> 77f350a7
        self.data_saved = False
        self.save_manager.mark_unsaved()

        # Enable save button when not measuring (idle)
        if not self.is_measuring:
            self.ui.buttonSave.setEnabled(True)

        # Statistics are now updated every 2s using their own timer
        # No manual update necessary - better performance

    def _update_statistics(self):
<<<<<<< HEAD
        """Update statistics shown in the user interface."""
        try:
            # Retrieve statistics from DataController
=======
        """
        Aktualisiert die Statistiken in der Benutzeroberfläche basierend
        auf den aktuellen Daten im DataController.

        Zusätzlich wird die Queue des DataControllers verarbeitet.
        """
        try:
            # WICHTIG: Queue-Verarbeitung für das neue Queue-basierte System
            if (
                hasattr(self, "data_controller")
                and self.data_controller.has_queued_data()
            ):
                self.data_controller.process_queued_data()

            # Statistiken vom DataController holen
>>>>>>> 77f350a7
            stats = self.data_controller.get_statistics()

            # Only update when data points are available
            if stats["count"] > 0:
                stats_text = (
                    f"Datenpunkte: {int(stats['count'])} | "
                    f"Min: {stats['min']:.0f} µs | "
                    f"Max: {stats['max']:.0f} µs | "
                    f"Mittelwert: {stats['avg']:.0f} µs"
                )

                # Add standard deviation when enough data points are present
                if stats["count"] > 1:
                    stats_text += f" | σ: {stats['stdev']:.0f} µs"

                # Temporarily update status bar while a measurement is running
                if self.is_measuring:
                    self.statusbar.temp_message(
                        CONFIG["messages"]["measurement_running"] + "\t" + stats_text,
                        CONFIG["colors"]["orange"],
                    )

        except Exception as e:
            Debug.error(
                f"Fehler beim Aktualisieren der Statistiken: {e}", exc_info=True
            )

    def _update_progress(self) -> None:
        """Update progress bar during finite measurements."""

        self._elapsed_seconds += 1
        self.ui.progressBar.setValue(self._elapsed_seconds)
        if (
            self.ui.progressBar.maximum() > 0
            and self._elapsed_seconds >= self.ui.progressBar.maximum()
        ):
            self._stop_measurement()

    #
    # 3. DEVICE CONTROL
    #

    def _update_control_display(self):
        """Update the displayed configuration values from the GM counter."""
        try:
            # Request fresh data from the GM counter
            data = self.control.get_settings()
            if not data:
                Debug.error("Keine Daten vom GM-Counter erhalten.")
                return

            # Update UI elements
            label = CONFIG["gm_counter"]["label_map"]

            self.ui.currentCount.display(data["count"])
            self.ui.lastCount.display(
                data["last_count"]
            )  # TODO: last_count implementieren mit check

            self.ui.cVoltage.display(data["voltage"])
            self.ui.cDuration.display(data["counting_time"])
            self.ui.cMode.setText(
                label["repeat_on"] if data["repeat"] else label["repeat_off"]
            )
            # self.ui.cQueryMode.setText(label["auto_on"] if data["auto_query"] else label["auto_off"]) # FEAT: auto_query implementieren

        except Exception as e:
            Debug.error(f"Fehler bei der Aktualisierung der Anzeige: {e}")

    def _apply_settings(self):
        """
        Applies the current settings from the UI to the GM-Counter.
        """
        try:
            settings = {
                "voltage": int(self.ui.sVoltage.value()),
                "counting_time": int(self.ui.sDuration.currentIndex()),
                "repeat": self.ui.cMode.text() == "Repeat On",
                # "auto_query": self.ui.cQueryMode.text() == "Auto On",
            }
            self.control.apply_settings(settings)
            self.statusbar.temp_message(
                CONFIG["messages"]["settings_applied"],
                CONFIG["colors"]["green"],
            )
            Debug.info(
                "Einstellungen erfolgreich angewendet: " + str(settings.values())
            )
        except Exception as e:
            Debug.error(f"Fehler beim Anwenden der Einstellungen: {e}")

    def _change_auto_save(self, checked: bool) -> None:
        """Handle a change of the auto-save option.

        Args:
            checked: ``True`` if auto save is enabled.
        """
        self.save_manager.auto_save = checked
        if checked:
            self.statusbar.temp_message(
                CONFIG["messages"]["auto_save_enabled"],
                CONFIG["colors"]["green"],
                1000,
            )
        else:
            self.statusbar.temp_message(
                CONFIG["messages"]["auto_save_disabled"],
                CONFIG["colors"]["green"],
                1000,
            )

    def closeEvent(self, event):
        """Handle the window close event and shut down all components cleanly.

        Args:
            event: The close event from Qt.
        """
        Debug.info("Anwendung wird geschlossen, fahre Komponenten herunter...")

        # Stop data acquisition in the DeviceManager
        if hasattr(self, "device_manager"):
            try:
                Debug.info("Stoppe Datenerfassung...")
                self.device_manager.stop_acquisition()

                # Close the connection if a real device is connected
                if (
                    hasattr(self.device_manager, "device")
                    and self.device_manager.device
                ):
                    Debug.info("Schließe Geräteverbindung...")
                    self.device_manager.device.close()
            except Exception as e:
                Debug.error(f"Fehler beim Herunterfahren des DeviceManagers: {e}")

        # Stop all timers
        for timer_attr in ["control_update_timer", "stats_timer"]:
            if hasattr(self, timer_attr):
                timer = getattr(self, timer_attr)
                if timer.isActive():
                    Debug.debug(f"Stoppe Timer: {timer_attr}")
                    timer.stop()

<<<<<<< HEAD
        # Stop the DataController GUI update timer
=======
        # DataController Cleanup (falls vorhanden)
>>>>>>> 77f350a7
        if hasattr(self, "data_controller"):
            try:
                Debug.info("DataController Cleanup...")
                # Daten können noch geleert werden, falls gewünscht
                # self.data_controller.clear_data()  # Optional
            except Exception as e:
                Debug.error(f"Fehler beim DataController Cleanup: {e}")

        # Pass event to base class
        Debug.info("Anwendung wird geschlossen")
        event.accept()<|MERGE_RESOLUTION|>--- conflicted
+++ resolved
@@ -368,22 +368,10 @@
             index: Index of the data point.
             value: Measured value.
         """
-<<<<<<< HEAD
         # Use the fast queue-based method for better performance
         self.data_controller.add_data_point_fast(index, value)
 
         # Mark data as unsaved
-=======
-        # Verwende die schnelle Queue-basierte Methode für bessere Performance
-        # bei hochfrequenten Messungen
-        self.data_controller.add_data_point_fast(index, value)
-
-        # Histogram mit aktuellen Daten aktualisieren
-        values = [p[1] for p in self.data_controller.data_points]
-        self.histogram.update_histogram(values)
-
-        # Daten als ungespeichert markieren
->>>>>>> 77f350a7
         self.data_saved = False
         self.save_manager.mark_unsaved()
 
@@ -395,27 +383,9 @@
         # No manual update necessary - better performance
 
     def _update_statistics(self):
-<<<<<<< HEAD
         """Update statistics shown in the user interface."""
         try:
             # Retrieve statistics from DataController
-=======
-        """
-        Aktualisiert die Statistiken in der Benutzeroberfläche basierend
-        auf den aktuellen Daten im DataController.
-
-        Zusätzlich wird die Queue des DataControllers verarbeitet.
-        """
-        try:
-            # WICHTIG: Queue-Verarbeitung für das neue Queue-basierte System
-            if (
-                hasattr(self, "data_controller")
-                and self.data_controller.has_queued_data()
-            ):
-                self.data_controller.process_queued_data()
-
-            # Statistiken vom DataController holen
->>>>>>> 77f350a7
             stats = self.data_controller.get_statistics()
 
             # Only update when data points are available
@@ -559,11 +529,7 @@
                     Debug.debug(f"Stoppe Timer: {timer_attr}")
                     timer.stop()
 
-<<<<<<< HEAD
         # Stop the DataController GUI update timer
-=======
-        # DataController Cleanup (falls vorhanden)
->>>>>>> 77f350a7
         if hasattr(self, "data_controller"):
             try:
                 Debug.info("DataController Cleanup...")
