--- conflicted
+++ resolved
@@ -6,13 +6,8 @@
    <rect>
     <x>0</x>
     <y>0</y>
-<<<<<<< HEAD
     <width>1143</width>
     <height>903</height>
-=======
-    <width>1020</width>
-    <height>880</height>
->>>>>>> 8d5c3555
    </rect>
   </property>
   <property name="windowTitle">
@@ -1434,11 +1429,7 @@
     <rect>
      <x>0</x>
      <y>0</y>
-<<<<<<< HEAD
      <width>1143</width>
-=======
-     <width>1020</width>
->>>>>>> 8d5c3555
      <height>24</height>
     </rect>
    </property>
